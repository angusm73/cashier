--- conflicted
+++ resolved
@@ -257,28 +257,31 @@
         $this->assertInstanceOf(Carbon::class, $invoice->date());
     }
 
-<<<<<<< HEAD
     public function test_swapping_subscription_with_coupon()
-=======
+    {
+        $user = User::create([
+            'email' => 'taylor@laravel.com',
+            'name' => 'Taylor Otwell',
+        ]);
+
+        $user->newSubscription('main', static::$planId)->create($this->getTestToken());
+        $subscription = $user->subscription('main');
+
+        // Swap Plan with Coupon
+        $subscription->swap(static::$otherPlanId, [
+            'coupon' => static::$couponId,
+        ]);
+
+        $this->assertEquals(static::$couponId, $subscription->asStripeSubscription()->discount->coupon->id);
+    }
+
     public function test_creating_subscription_fails_when_card_is_declined()
->>>>>>> 707ef5ec
-    {
-        $user = User::create([
-            'email' => 'taylor@laravel.com',
-            'name' => 'Taylor Otwell',
-        ]);
-
-<<<<<<< HEAD
-        $user->newSubscription('main', 'monthly-10-1')->create($this->getTestToken());
-        $subscription = $user->subscription('main');
-
-        // Swap Plan with Coupon
-        $subscription->swap('monthly-10-2', [
-            'coupon' => 'coupon-1',
-        ]);
-
-        $this->assertEquals('coupon-1', $subscription->asStripeSubscription()->discount->coupon->id);
-=======
+    {
+        $user = User::create([
+            'email' => 'taylor@laravel.com',
+            'name' => 'Taylor Otwell',
+        ]);
+
         try {
             $user->newSubscription('main', static::$planId)->create($this->getInvalidCardToken());
 
@@ -312,7 +315,6 @@
 
         // Assert that the plan was swapped.
         $this->assertEquals(static::$premiumPlanId, $subscription->stripe_plan);
->>>>>>> 707ef5ec
     }
 
     public function test_creating_subscription_with_coupons()
