--- conflicted
+++ resolved
@@ -13,23 +13,12 @@
      */
     public function up()
     {
-<<<<<<< HEAD
-        if (!Schema::hasColumn('users', 'stripe_id')) {
-            Schema::table('users', function (Blueprint $table) {
-                $table->string('stripe_id')->nullable()->collation('utf8mb4_bin');
-                $table->string('card_brand')->nullable();
-                $table->string('card_last_four', 4)->nullable();
-                $table->timestamp('trial_ends_at')->nullable();
-            });
-        }
-=======
         Schema::table('users', function (Blueprint $table) {
             $table->string('stripe_id')->nullable()->collation('utf8mb4_bin')->index();
             $table->string('card_brand')->nullable();
             $table->string('card_last_four', 4)->nullable();
             $table->timestamp('trial_ends_at')->nullable();
         });
->>>>>>> f0f8cd1c
     }
 
     /**
