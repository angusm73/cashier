--- conflicted
+++ resolved
@@ -13,13 +13,13 @@
      */
     public function up()
     {
-<<<<<<< HEAD
         if (!Schema::hasTable('subscriptions')) {
             Schema::create('subscriptions', function (Blueprint $table) {
                 $table->bigIncrements('id');
                 $table->unsignedBigInteger('user_id');
                 $table->string('name');
                 $table->string('stripe_id')->collation('utf8mb4_bin');
+                $table->string('stripe_status');
                 $table->string('stripe_plan');
                 $table->integer('quantity');
                 $table->timestamp('trial_ends_at')->nullable();
@@ -27,20 +27,6 @@
                 $table->timestamps();
             });
         }
-=======
-        Schema::create('subscriptions', function (Blueprint $table) {
-            $table->bigIncrements('id');
-            $table->unsignedBigInteger('user_id');
-            $table->string('name');
-            $table->string('stripe_id')->collation('utf8mb4_bin');
-            $table->string('stripe_status');
-            $table->string('stripe_plan');
-            $table->integer('quantity');
-            $table->timestamp('trial_ends_at')->nullable();
-            $table->timestamp('ends_at')->nullable();
-            $table->timestamps();
-        });
->>>>>>> ee2b0b58
     }
 
     /**
