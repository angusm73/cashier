<?php

namespace Laravel\Cashier;

use Carbon\Carbon;
use DateTimeInterface;
use Laravel\Cashier\Exceptions\SubscriptionCreationFailed;

class SubscriptionBuilder
{
    /**
     * The model that is subscribing.
     *
     * @var \Illuminate\Database\Eloquent\Model
     */
    protected $owner;

    /**
     * The name of the subscription.
     *
     * @var string
     */
    protected $name;

    /**
     * The name of the plan being subscribed to.
     *
     * @var string
     */
    protected $plan;

    /**
     * The quantity of the subscription.
     *
     * @var int
     */
    protected $quantity = 1;

    /**
     * The date and time the trial will expire.
     *
     * @var \Carbon\Carbon|\Carbon\CarbonInterface
     */
    protected $trialExpires;

    /**
     * Indicates that the trial should end immediately.
     *
     * @var bool
     */
    protected $skipTrial = false;

    /**
     * The date on which the billing cycle should be anchored.
     *
     * @var int|null
     */
    protected $billingCycleAnchor = null;

    /**
     * The coupon code being applied to the customer.
     *
     * @var string|null
     */
    protected $coupon;

    /**
     * The billing type to be used for the subscription.
     *
     * @var string
     */
    protected $billing_type = 'charge_automatically';

    /**
     * Number of days before an invoice is due.
     *
     * Only applicable to billing = send_invoice.
     *
     * @var int|null
     */
    protected $days_until_due;

    /**
     * The metadata to apply to the subscription.
     *
     * @var array|null
     */
    protected $metadata;

    /**
     * Create a new subscription builder instance.
     *
     * @param  mixed  $owner
     * @param  string  $name
     * @param  string  $plan
     * @return void
     */
    public function __construct($owner, $name, $plan)
    {
        $this->name = $name;
        $this->plan = $plan;
        $this->owner = $owner;
    }

    /**
     * Specify the quantity of the subscription.
     *
     * @param  int  $quantity
     * @return self
     */
    public function quantity($quantity)
    {
        $this->quantity = $quantity;

        return $this;
    }

    /**
     * Specify the number of days of the trial.
     *
     * @param  int  $trialDays
     * @return self
     */
    public function trialDays($trialDays)
    {
        $this->trialExpires = Carbon::now()->addDays($trialDays);

        return $this;
    }

    /**
     * Specify the ending date of the trial.
     *
<<<<<<< HEAD
     * @param  \Carbon\Carbon  $trialUntil
     * @return self
=======
     * @param  \Carbon\Carbon|\Carbon\CarbonInterface  $trialUntil
     * @return $this
>>>>>>> d323a785
     */
    public function trialUntil($trialUntil)
    {
        $this->trialExpires = $trialUntil;

        return $this;
    }

    /**
     * Force the trial to end immediately.
     *
     * @return self
     */
    public function skipTrial()
    {
        $this->skipTrial = true;

        return $this;
    }

    /**
     * Send invoices instead of charging immediately
     *
     * @param  int  $days_until_due
     * @return self
     */
    public function sendInvoices(int $days_until_due = 7)
    {
        $this->days_until_due = $days_until_due;
        $this->billing_type = 'send_invoice';

        return $this;
    }

    /**
     * Change the billing cycle anchor on a plan creation.
     *
     * @param  \DateTimeInterface|int  $date
     * @return self
     */
    public function anchorBillingCycleOn($date)
    {
        if ($date instanceof DateTimeInterface) {
            $date = $date->getTimestamp();
        }

        $this->billingCycleAnchor = $date;

        return $this;
    }

    /**
     * The coupon to apply to a new subscription.
     *
     * @param  string  $coupon
     * @return self
     */
    public function withCoupon($coupon)
    {
        $this->coupon = $coupon;

        return $this;
    }

    /**
     * The metadata to apply to a new subscription.
     *
     * @param  array  $metadata
     * @return self
     */
    public function withMetadata($metadata)
    {
        $this->metadata = $metadata;

        return $this;
    }

    /**
     * Add a new Stripe subscription to the Stripe model.
     *
     * @param  array  $options
     * @return \Laravel\Cashier\Subscription
     */
    public function add(array $options = [])
    {
        return $this->create(null, $options);
    }

    /**
     * Create a new Stripe subscription.
     *
     * @param  string|null  $token
     * @param  array  $options
     * @return \Laravel\Cashier\Subscription
     */
    public function create($token = null, array $options = [])
    {
        $customer = $this->getStripeCustomer($token, $options);

        $subscription = $customer->subscriptions->create($this->buildPayload());

        if (in_array($subscription->status, ['incomplete', 'incomplete_expired'])) {
            $subscription->cancel();

            throw SubscriptionCreationFailed::incomplete($subscription);
        }

        if ($this->skipTrial) {
            $trialEndsAt = null;
        } else {
            $trialEndsAt = $this->trialExpires;
        }

        return $this->owner->subscriptions()->create([
            'name' => $this->name,
            'stripe_id' => $subscription->id,
            'stripe_plan' => $this->plan,
            'quantity' => $this->quantity,
            'trial_ends_at' => $trialEndsAt,
            'ends_at' => null,
        ]);
    }

    /**
     * Get the Stripe customer instance for the current user and token.
     *
     * @param  string|null  $token
     * @param  array  $options
     * @return \Stripe\Customer
     */
    protected function getStripeCustomer($token = null, array $options = [])
    {
        $customer = $this->owner->createOrGetStripeCustomer($options);

        if ($token) {
            $this->owner->updateCard($token);
        }

        return $customer;
    }

    /**
     * Build the payload for subscription creation.
     *
     * @return array
     */
    protected function buildPayload()
    {
        return array_filter([
            'billing_cycle_anchor' => $this->billingCycleAnchor,
            'billing' => $this->billing_type,
            'days_until_due' => $this->days_until_due,
            'coupon' => $this->coupon,
            'metadata' => $this->metadata,
            'plan' => $this->plan,
            'quantity' => $this->quantity,
            'tax_percent' => $this->getTaxPercentageForPayload(),
            'trial_end' => $this->getTrialEndForPayload(),
        ]);
    }

    /**
     * Get the trial ending date for the Stripe payload.
     *
     * @return int|null
     */
    protected function getTrialEndForPayload()
    {
        if ($this->skipTrial) {
            return 'now';
        }

        if ($this->trialExpires) {
            return $this->trialExpires->getTimestamp();
        }
    }

    /**
     * Get the tax percentage for the Stripe payload.
     *
     * @return int|float|null
     */
    protected function getTaxPercentageForPayload()
    {
        if ($taxPercentage = $this->owner->taxPercentage()) {
            return $taxPercentage;
        }
    }
}<|MERGE_RESOLUTION|>--- conflicted
+++ resolved
@@ -131,13 +131,8 @@
     /**
      * Specify the ending date of the trial.
      *
-<<<<<<< HEAD
-     * @param  \Carbon\Carbon  $trialUntil
-     * @return self
-=======
      * @param  \Carbon\Carbon|\Carbon\CarbonInterface  $trialUntil
-     * @return $this
->>>>>>> d323a785
+     * @return self
      */
     public function trialUntil($trialUntil)
     {
