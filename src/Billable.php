--- conflicted
+++ resolved
@@ -43,15 +43,9 @@
             $options['customer'] = $this->stripe_id;
         }
 
-<<<<<<< HEAD
-        if (!array_key_exists('source', $options) && !array_key_exists('customer', $options)) {
-            throw new InvalidArgumentException('No payment source provided.');
-        }
-=======
         $payment = new Payment(
             StripePaymentIntent::create($options, Cashier::stripeOptions())
         );
->>>>>>> ee2b0b58
 
         $payment->validate();
 
@@ -69,21 +63,7 @@
     {
         $intent = StripePaymentIntent::retrieve($paymentIntent, Cashier::stripeOptions());
 
-<<<<<<< HEAD
-        return StripeRefund::create($options, Cashier::stripeOptions());
-    }
-
-    /**
-     * Determines if the customer currently has a card on file.
-     *
-     * @return bool
-     */
-    public function hasCardOnFile()
-    {
-        return (bool)$this->card_brand;
-=======
         return $intent->charges->data[0]->refund($options);
->>>>>>> ee2b0b58
     }
 
     /**
@@ -300,12 +280,13 @@
     {
         try {
             $stripeInvoice = StripeInvoice::retrieve(
-                $id, Cashier::stripeOptions()
+                $id,
+                Cashier::stripeOptions()
             );
 
             $stripeInvoice->lines = StripeInvoice::retrieve($id, Cashier::stripeOptions())
-                        ->lines
-                        ->all(['limit' => 1000]);
+                ->lines
+                ->all(['limit' => 1000]);
 
             return new Invoice($this, $stripeInvoice);
         } catch (Exception $e) {
@@ -397,7 +378,8 @@
     public function createSetupIntent(array $options = [])
     {
         return StripeSetupIntent::create(
-            $options, Cashier::stripeOptions()
+            $options,
+            Cashier::stripeOptions()
         );
     }
 
@@ -429,12 +411,6 @@
             Cashier::stripeOptions()
         );
 
-<<<<<<< HEAD
-        if (!is_null($stripeCards)) {
-            foreach ($stripeCards->data as $card) {
-                $cards[] = new Card($this, $card);
-            }
-=======
         return collect($paymentMethods->data)->map(function ($paymentMethod) {
             return new PaymentMethod($this, $paymentMethod);
         });
@@ -454,9 +430,9 @@
 
         if ($stripePaymentMethod->customer !== $this->stripe_id) {
             $stripePaymentMethod = $stripePaymentMethod->attach(
-                ['customer' => $this->stripe_id], Cashier::stripeOptions()
+                ['customer' => $this->stripe_id],
+                Cashier::stripeOptions()
             );
->>>>>>> ee2b0b58
         }
 
         return new PaymentMethod($this, $stripePaymentMethod);
@@ -545,16 +521,7 @@
 
         $customer->invoice_settings = ['default_payment_method' => $paymentMethod->id];
 
-<<<<<<< HEAD
-        // Next we will get the default source for this model so we can update the last
-        // four digits and the card brand on the record in the database. This allows
-        // us to display the information on the front-end when updating the cards.
-        $source = $customer->default_source
-            ? $customer->sources->retrieve($customer->default_source)
-            : null;
-=======
         $customer->save(Cashier::stripeOptions());
->>>>>>> ee2b0b58
 
         // Next we will get the default payment method for this user so we can update the
         // payment method details on the record in the database. This will allow us to
@@ -612,15 +579,10 @@
     /**
      * Fills the model's properties with the source from Stripe.
      *
-<<<<<<< HEAD
-     * @param  \Stripe\Card|\Stripe\BankAccount|null  $card
-     * @return self
-=======
      * @param  \Stripe\Card|\Stripe\BankAccount|null  $source
      * @return $this
      *
      * @deprecated Will be removed in a future Cashier update. You should use the new payment methods API instead.
->>>>>>> ee2b0b58
      */
     protected function fillSourceDetails($source)
     {
@@ -662,7 +624,8 @@
         }
 
         return StripePaymentMethod::retrieve(
-            $paymentMethod, Cashier::stripeOptions()
+            $paymentMethod,
+            Cashier::stripeOptions()
         );
     }
 
@@ -698,7 +661,7 @@
             return false;
         }
 
-        foreach ((array)$plans as $plan) {
+        foreach ((array) $plans as $plan) {
             if ($subscription->stripe_plan === $plan) {
                 return true;
             }
@@ -746,7 +709,7 @@
      */
     protected function assertCustomerExists()
     {
-        if (! $this->stripe_id) {
+        if (!$this->stripe_id) {
             throw InvalidStripeCustomer::nonCustomer($this);
         }
     }
@@ -767,7 +730,8 @@
         // user from Stripe. This ID will correspond with the Stripe user instances
         // and allow us to retrieve users from Stripe later when we need to work.
         $customer = StripeCustomer::create(
-            $options, Cashier::stripeOptions()
+            $options,
+            Cashier::stripeOptions()
         );
 
         $this->stripe_id = $customer->id;
@@ -786,7 +750,9 @@
     public function updateStripeCustomer(array $options = [])
     {
         return StripeCustomer::update(
-            $this->stripe_id, $options, Cashier::stripeOptions()
+            $this->stripe_id,
+            $options,
+            Cashier::stripeOptions()
         );
     }
 
@@ -803,6 +769,16 @@
         }
 
         return $this->createAsStripeCustomer($options);
+    }
+
+    /**
+     * Determines if the customer currently has a card on file.
+     *
+     * @return bool
+     */
+    public function hasCardOnFile()
+    {
+        return (bool) $this->card_brand;
     }
 
     /**
