<?php

namespace Laravel\Cashier;

use Carbon\Carbon;
use Dompdf\Dompdf;
use Illuminate\Support\Facades\View;
use Stripe\Invoice as StripeInvoice;
use Symfony\Component\HttpFoundation\Response;

class Invoice
{
    /**
     * The Stripe model instance.
     *
     * @var \Illuminate\Database\Eloquent\Model
     */
    protected $owner;

    /**
     * The Stripe invoice instance.
     *
     * @var \Stripe\Invoice
     */
    protected $invoice;

    /**
     * Create a new invoice instance.
     *
     * @param  \Illuminate\Database\Eloquent\Model  $owner
     * @param  \Stripe\Invoice  $invoice
     * @return void
     */
    public function __construct($owner, StripeInvoice $invoice)
    {
        $this->owner = $owner;
        $this->invoice = $invoice;
    }

    /**
     * Get a Carbon date for the invoice.
     *
     * @param  \DateTimeZone|string  $timezone
     * @return \Carbon\Carbon
     */
    public function date($timezone = null)
    {
        $carbon = Carbon::createFromTimestampUTC($this->invoice->created ?? $this->invoice->date);

        return $timezone ? $carbon->setTimezone($timezone) : $carbon;
    }

    /**
     * Get a Carbon date for the invoice due date.
     *
     * @param  \DateTimeZone|string  $timezone
     * @return \Carbon\Carbon
     */
    public function dueDate($timezone = null)
    {
        if (is_null($this->invoice->due_date)) {
            return null;
        }

        $carbon = Carbon::createFromTimestampUTC($this->invoice->due_date);

        return $timezone ? $carbon->setTimezone($timezone) : $carbon;
    }

    /**
     * Get a Carbon date for the invoice next attempt date.
     *
     * @param  \DateTimeZone|string  $timezone
     * @return \Carbon\Carbon
     */
    public function nextAttemptDate($timezone = null)
    {
        $carbon = Carbon::createFromTimestampUTC($this->invoice->next_payment_attempt);

        return $timezone ? $carbon->setTimezone($timezone) : $carbon;
    }

    /**
     * Check invoice is unpaid and past due date.
     *
     * @param  \DateTimeZone|string  $timezone
     * @return boolean
     */
    public function pastDue($timezone = null)
    {
        if (is_null($this->invoice->due_date)) {
            return false;
        }

        return !$this->invoice->paid
            && (
                ($this->invoice->attempted && $this->invoice->attempt_count > 0)
                || $this->dueDate($timezone)->isPast());
    }

    /**
     * Get the total amount that was paid (or will be paid).
     *
     * @return string
     */
    public function total()
    {
        return $this->formatAmount($this->rawTotal());
    }

    /**
     * Get the raw total amount that was paid (or will be paid).
     *
     * @return int
     */
    public function rawTotal()
    {
        return $this->invoice->total + $this->rawStartingBalance();
    }

    /**
     * Get the total of the invoice (before discounts).
     *
     * @return string
     */
    public function subtotal()
    {
        return $this->formatAmount($this->invoice->subtotal);
    }

    /**
     * Determine if the account had a starting balance.
     *
     * @return bool
     */
    public function hasStartingBalance()
    {
        return $this->rawStartingBalance() < 0;
    }

    /**
     * Get the starting balance for the invoice.
     *
     * @return string
     */
    public function startingBalance()
    {
        return $this->formatAmount($this->rawStartingBalance());
    }

    /**
     * Determine if the account had a balance from credit notes.
     *
     * @return bool
     */
    public function hasCreditBalance()
    {
        return $this->rawCreditBalance() > 0;
    }

    /**
     * Get the balance from credit notes for the invoice.
     *
     * @return string
     */
    public function creditBalance()
    {
        return $this->formatAmount($this->rawCreditBalance());
    }

    /**
     * Determine if the invoice has a discount.
     *
     * @return bool
     */
    public function hasDiscount()
    {
        return $this->invoice->subtotal > 0 &&
            $this->invoice->subtotal != $this->invoice->total &&
            !is_null($this->invoice->discount);
    }

    /**
     * Get the discount amount.
     *
     * @return string
     */
    public function discount()
    {
        return $this->formatAmount($this->invoice->subtotal + $this->invoice->tax - $this->invoice->total);
    }

    /**
     * Get the coupon code applied to the invoice.
     *
     * @return string|null
     */
    public function coupon()
    {
        if (isset($this->invoice->discount)) {
            return $this->invoice->discount->coupon->id;
        }
    }

    /**
     * Determine if the discount is a percentage.
     *
     * @return bool
     */
    public function discountIsPercentage()
    {
        return $this->coupon() && isset($this->invoice->discount->coupon->percent_off);
    }

    /**
     * Get the discount percentage for the invoice.
     *
     * @return int
     */
    public function percentOff()
    {
        if ($this->coupon()) {
            return $this->invoice->discount->coupon->percent_off;
        }

        return 0;
    }

    /**
     * Get the discount amount for the invoice.
     *
     * @return string
     */
    public function amountOff()
    {
        if (isset($this->invoice->discount->coupon->amount_off)) {
            return $this->formatAmount($this->invoice->discount->coupon->amount_off);
        }

        return $this->formatAmount(0);
    }

    /**
     * Get the tax total amount.
     *
     * @return string
     */
    public function tax()
    {
        return $this->formatAmount($this->invoice->tax);
    }

    /**
     * Get all of the "invoice item" line items.
     *
     * @return array
     */
    public function invoiceItems()
    {
        return $this->invoiceItemsByType('invoiceitem');
    }

    /**
     * Get all of the "subscription" line items.
     *
     * @return array
     */
    public function subscriptions()
    {
        return $this->invoiceItemsByType('subscription');
    }

    /**
     * Get all of the invoice items by a given type.
     *
     * @param  string  $type
     * @return array
     */
    public function invoiceItemsByType($type)
    {
        $lineItems = [];

        if (isset($this->lines->data)) {
            foreach ($this->lines->data as $line) {
                if ($line->type == $type) {
                    $lineItems[] = new InvoiceItem($this->owner, $line);
                }
            }
        }

        return $lineItems;
    }

    /**
     * Format the given amount into a displayable currency.
     *
     * @param  int  $amount
     * @return string
     */
    protected function formatAmount($amount)
    {
        return Cashier::formatAmount($amount, $this->invoice->currency);
    }

    /**
     * Get the View instance for the invoice.
     *
     * @param  array  $data
     * @return \Illuminate\Contracts\View\View
     */
    public function view(array $data)
    {
        return View::make('cashier::receipt', array_merge($data, [
            'invoice' => $this,
            'owner' => $this->owner,
            'user' => $this->owner,
        ]));
    }

    /**
     * Capture the invoice as a PDF and return the raw bytes.
     *
     * @param  array  $data
     * @return string
     */
    public function pdf(array $data)
    {
        if (!defined('DOMPDF_ENABLE_AUTOLOAD')) {
            define('DOMPDF_ENABLE_AUTOLOAD', false);
        }

        $dompdf = new Dompdf;
        $dompdf->loadHtml($this->view($data)->render());
        $dompdf->render();

        return $dompdf->output();
    }

    /**
     * Create an invoice download response.
     *
     * @param  array  $data
     * @return \Symfony\Component\HttpFoundation\Response
     */
    public function download(array $data)
    {
<<<<<<< HEAD
        $filename = $data['product'] . '_' . $this->date()->month . '_' . $this->date()->year . '.pdf';
=======
        $filename = $data['product'].'_'.$this->date()->month.'_'.$this->date()->year;
>>>>>>> ee2b0b58

        return $this->downloadAs($filename, $data);
    }

    /**
     * Create an invoice download response with a specific filename.
     *
     * @param  string  $filename
     * @param  array  $data
     * @return \Symfony\Component\HttpFoundation\Response
     */
    public function downloadAs($filename, array $data)
    {
        return new Response($this->pdf($data), 200, [
            'Content-Description' => 'File Transfer',
<<<<<<< HEAD
            'Content-Disposition' => 'attachment; filename="' . $filename . '"',
=======
            'Content-Disposition' => 'attachment; filename="'.$filename.'.pdf"',
>>>>>>> ee2b0b58
            'Content-Transfer-Encoding' => 'binary',
            'Content-Type' => 'application/pdf',
        ]);
    }

    /**
     * Get the raw starting balance for the invoice.
     *
     * @return float
     */
    public function rawStartingBalance()
    {
        return isset($this->invoice->starting_balance)
            ? $this->invoice->starting_balance
            : 0;
    }

    /**
     * Get the raw balance applied using credit notes for the invoice.
     *
     * @return float
     */
    public function rawCreditBalance()
    {
        return (isset($this->invoice->pre_payment_credit_notes_amount) ? $this->invoice->pre_payment_credit_notes_amount : 0)
            + (isset($this->invoice->post_payment_credit_notes_amount) ? $this->invoice->post_payment_credit_notes_amount : 0);
    }

    /**
     * Get event history for this Invoice
     *
     * @return \Illuminate\Support\Collection
     */
    public function history()
    {
        $event_history = collect();

        $payments = $this->paymentIntents();
        foreach ($payments as $pi) {
            $charges = $pi->charges->all();
            if (count($charges->data)) {
                foreach ($charges as $ch) {
                    if ($ch->status == 'failed') {
                        $ch->color = "danger";
                    }
                    $event_history->push($ch);
                }
            } else {
                if ($pi->status == 'requires_payment_method') {
                    $pi->color = "danger";
                }
                $event_history->push($pi);
            }
        }

        foreach (collect($this->invoice->status_transitions)->reverse() as $status => $time) {
            if (!is_null($time)) {
                $status = $status === 'finalized_at' && $this->invoice->paid ? 'created_at' : $status;
                $color = $status === 'paid_at' && $this->invoice->paid ? 'success' : ($status == 'voided_at' || $status == 'marked_uncollectible_at' ? 'warning' : 'secondary');
                $event_history->push([
                    'created' => $time,
                    'description' => "Invoice was " . str_replace('_', ' ', rtrim($status, "_at")),
                    'object' => "status_transition",
                    'color' => $color,
                ]);
            }
        }

        return $event_history->sortByDesc('created');
    }

    /**
     * Get the payment intents for this Invoice
     *
     * @return \Illuminate\Support\Collection
     */
    public function paymentIntents()
    {
        $payments = \Stripe\PaymentIntent::all(['customer' => $this->owner->stripe_id], Cashier::stripeOptions());
        $invoice = $this->invoice;
        return collect($payments->data)->filter(function ($pi) use ($invoice) {
            return $pi->invoice === $invoice->id;
        });
    }

    /**
     * Get the Stripe invoice instance.
     *
     * @return \Stripe\Invoice
     */
    public function asStripeInvoice()
    {
        return $this->invoice;
    }

    /**
     * Dynamically get values from the Stripe invoice.
     *
     * @param  string  $key
     * @return mixed
     */
    public function __get($key)
    {
        return $this->invoice->{$key};
    }
}<|MERGE_RESOLUTION|>--- conflicted
+++ resolved
@@ -344,11 +344,7 @@
      */
     public function download(array $data)
     {
-<<<<<<< HEAD
-        $filename = $data['product'] . '_' . $this->date()->month . '_' . $this->date()->year . '.pdf';
-=======
-        $filename = $data['product'].'_'.$this->date()->month.'_'.$this->date()->year;
->>>>>>> ee2b0b58
+        $filename = $data['product'] . '_' . $this->date()->month . '_' . $this->date()->year;
 
         return $this->downloadAs($filename, $data);
     }
@@ -364,11 +360,7 @@
     {
         return new Response($this->pdf($data), 200, [
             'Content-Description' => 'File Transfer',
-<<<<<<< HEAD
-            'Content-Disposition' => 'attachment; filename="' . $filename . '"',
-=======
-            'Content-Disposition' => 'attachment; filename="'.$filename.'.pdf"',
->>>>>>> ee2b0b58
+            'Content-Disposition' => 'attachment; filename="' . $filename . '.pdf"',
             'Content-Transfer-Encoding' => 'binary',
             'Content-Type' => 'application/pdf',
         ]);
