<?php

namespace Laravel\Cashier\Http\Controllers;

use Illuminate\Support\Str;
use Illuminate\Http\Request;
use Laravel\Cashier\Cashier;
use Laravel\Cashier\Payment;
use Illuminate\Support\Carbon;
use Laravel\Cashier\Subscription;
use Illuminate\Routing\Controller;
use Illuminate\Support\Facades\Mail;
use Laravel\Cashier\Mail\ConfirmPayment;
use Symfony\Component\HttpFoundation\Response;
use Stripe\PaymentIntent as StripePaymentIntent;
use Laravel\Cashier\Http\Middleware\VerifyWebhookSignature;

class WebhookController extends Controller
{
    /**
     * Create a new WebhookController instance.
     *
     * @return void
     */
    public function __construct()
    {
        if (config('cashier.webhook.secret')) {
            $this->middleware(VerifyWebhookSignature::class);
        }
    }

    /**
     * Handle a Stripe webhook call.
     *
     * @param  \Illuminate\Http\Request  $request
     * @return \Symfony\Component\HttpFoundation\Response
     */
    public function handleWebhook(Request $request)
    {
        $payload = json_decode($request->getContent(), true);
        $method = 'handle'.Str::studly(str_replace('.', '_', $payload['type']));

        if (method_exists($this, $method)) {
            return $this->{$method}($payload);
        }

        return $this->missingMethod();
    }

    /**
     * Handle customer subscription updated.
     *
     * @param  array $payload
     * @return \Symfony\Component\HttpFoundation\Response
     */
    protected function handleCustomerSubscriptionUpdated(array $payload)
    {
        if ($user = $this->getUserByStripeId($payload['data']['object']['customer'])) {
            $data = $payload['data']['object'];

            $user->subscriptions->filter(function (Subscription $subscription) use ($data) {
                return $subscription->stripe_id === $data['id'];
            })->each(function (Subscription $subscription) use ($data) {
                if (isset($data['status']) && $data['status'] === 'incomplete_expired') {
                    $subscription->delete();

                    return;
                }

                // Quantity...
                if (isset($data['quantity'])) {
                    $subscription->quantity = $data['quantity'];
                }

                // Plan...
                if (isset($data['plan']['id'])) {
                    $subscription->stripe_plan = $data['plan']['id'];
                }

                // Trial ending date...
                if (isset($data['trial_end'])) {
                    $trial_ends = Carbon::createFromTimestamp($data['trial_end']);

                    if (! $subscription->trial_ends_at || $subscription->trial_ends_at->ne($trial_ends)) {
                        $subscription->trial_ends_at = $trial_ends;
                    }
                }

                // Cancellation date...
                if (isset($data['cancel_at_period_end'])) {
                    if ($data['cancel_at_period_end']) {
                        $subscription->ends_at = $subscription->onTrial()
                            ? $subscription->trial_ends_at
                            : Carbon::createFromTimestamp($data['current_period_end']);
                    } else {
                        $subscription->ends_at = null;
                    }
                }

                // Status...
                if (isset($data['status'])) {
                    $subscription->stripe_status = $data['status'];
                }

                $subscription->save();
            });
        }

        return new Response('Webhook Handled', 200);
    }

    /**
     * Handle a cancelled customer from a Stripe subscription.
     *
     * @param  array  $payload
     * @return \Symfony\Component\HttpFoundation\Response
     */
    protected function handleCustomerSubscriptionDeleted(array $payload)
    {
        if ($user = $this->getUserByStripeId($payload['data']['object']['customer'])) {
            $user->subscriptions->filter(function ($subscription) use ($payload) {
                return $subscription->stripe_id === $payload['data']['object']['id'];
            })->each(function ($subscription) {
                $subscription->markAsCancelled();
            });
        }

        return new Response('Webhook Handled', 200);
    }

    /**
     * Handle customer updated.
     *
     * @param  array $payload
     * @return \Symfony\Component\HttpFoundation\Response
     */
    protected function handleCustomerUpdated(array $payload)
    {
        if ($user = $this->getUserByStripeId($payload['data']['object']['id'])) {
            $user->updateDefaultPaymentMethodFromStripe();
        }

        return new Response('Webhook Handled', 200);
    }

    /**
     * Handle deleted customer.
     *
     * @param  array $payload
     * @return \Symfony\Component\HttpFoundation\Response
     */
    protected function handleCustomerDeleted(array $payload)
    {
        if ($user = $this->getUserByStripeId($payload['data']['object']['id'])) {
            $user->subscriptions->each(function (Subscription $subscription) {
                $subscription->skipTrial()->markAsCancelled();
            });

            $user->forceFill([
                'stripe_id' => null,
                'trial_ends_at' => null,
                'card_brand' => null,
                'card_last_four' => null,
            ])->save();
        }

        return new Response('Webhook Handled', 200);
    }

    /**
     * Handle payment action required for invoice.
     *
     * @param  array $payload
     * @return \Symfony\Component\HttpFoundation\Response
     */
    protected function handleInvoicePaymentActionRequired(array $payload)
    {
        if (config('cashier.payment_emails') &&
            $user = $this->getUserByStripeId($payload['data']['object']['customer'])) {
            $payment = new Payment(
                StripePaymentIntent::retrieve($payload['data']['object']['payment_intent'], Cashier::stripeOptions())
            );

            Mail::to($user)->send(new ConfirmPayment($user, $payment));
        }

        return new Response('Webhook Handled', 200);
    }

    /**
     * Get the billable entity instance by Stripe ID.
     *
     * @param  string  $stripeId
     * @return \Laravel\Cashier\Billable
     */
    protected function getUserByStripeId($stripeId)
    {
<<<<<<< HEAD
        $model = config('cashier.model');
=======
        if ($stripeId === null) {
            return;
        }

        $model = Cashier::stripeModel();
>>>>>>> 8f37c153

        return (new $model)->where('stripe_id', $stripeId)->first();
    }

    /**
     * Handle calls to missing methods on the controller.
     *
     * @param  array  $parameters
     * @return \Symfony\Component\HttpFoundation\Response
     */
    public function missingMethod($parameters = [])
    {
        return new Response;
    }
}<|MERGE_RESOLUTION|>--- conflicted
+++ resolved
@@ -191,19 +191,15 @@
      * Get the billable entity instance by Stripe ID.
      *
      * @param  string  $stripeId
-     * @return \Laravel\Cashier\Billable
+     * @return \Laravel\Cashier\Billable|null
      */
     protected function getUserByStripeId($stripeId)
     {
-<<<<<<< HEAD
-        $model = config('cashier.model');
-=======
         if ($stripeId === null) {
             return;
         }
 
-        $model = Cashier::stripeModel();
->>>>>>> 8f37c153
+        $model = config('cashier.model');
 
         return (new $model)->where('stripe_id', $stripeId)->first();
     }
