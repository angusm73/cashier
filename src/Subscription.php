--- conflicted
+++ resolved
@@ -306,13 +306,9 @@
      * Increment the quantity of the subscription.
      *
      * @param  int  $count
-<<<<<<< HEAD
-     * @return self
-=======
      * @return $this
      *
      * @throws \Laravel\Cashier\Exceptions\SubscriptionUpdateFailure
->>>>>>> ee2b0b58
      */
     public function incrementQuantity($count = 1)
     {
@@ -325,14 +321,10 @@
      *  Increment the quantity of the subscription, and invoice immediately.
      *
      * @param  int  $count
-<<<<<<< HEAD
-     * @return self
-=======
      * @return $this
      *
      * @throws \Laravel\Cashier\Exceptions\IncompletePayment
      * @throws \Laravel\Cashier\Exceptions\SubscriptionUpdateFailure
->>>>>>> ee2b0b58
      */
     public function incrementAndInvoice($count = 1)
     {
@@ -347,13 +339,9 @@
      * Decrement the quantity of the subscription.
      *
      * @param  int  $count
-<<<<<<< HEAD
-     * @return self
-=======
      * @return $this
      *
      * @throws \Laravel\Cashier\Exceptions\SubscriptionUpdateFailure
->>>>>>> ee2b0b58
      */
     public function decrementQuantity($count = 1)
     {
@@ -366,13 +354,9 @@
      * Update the quantity of the subscription.
      *
      * @param  int  $quantity
-<<<<<<< HEAD
-     * @return self
-=======
      * @return $this
      *
      * @throws \Laravel\Cashier\Exceptions\SubscriptionUpdateFailure
->>>>>>> ee2b0b58
      */
     public function updateQuantity($quantity)
     {
@@ -443,13 +427,9 @@
      *
      * @param  string  $plan
      * @param  array  $options
-<<<<<<< HEAD
-     * @return self
-=======
      * @return $this
      *
      * @throws \Laravel\Cashier\Exceptions\SubscriptionUpdateFailure
->>>>>>> ee2b0b58
      */
     public function swap($plan, $options = [])
     {
@@ -668,11 +648,6 @@
         return $this->pastDue() || $this->incomplete();
     }
 
-<<<<<<< HEAD
-        if (!$subscriptions) {
-            throw new LogicException('The Stripe customer does not have any subscriptions.');
-        }
-=======
     /**
      * Get the latest payment for a Subscription.
      *
@@ -688,7 +663,6 @@
             ? new Payment($paymentIntent)
             : null;
     }
->>>>>>> ee2b0b58
 
     /**
      * Get the subscription as a Stripe subscription object.
