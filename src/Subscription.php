<?php

namespace Laravel\Cashier;

use Carbon\Carbon;
use LogicException;
use DateTimeInterface;
use Stripe\Error\Card as StripeCard;
use Illuminate\Database\Eloquent\Model;

class Subscription extends Model
{
    /**
     * The attributes that are not mass assignable.
     *
     * @var array
     */
    protected $guarded = [];

    /**
     * The attributes that should be mutated to dates.
     *
     * @var array
     */
    protected $dates = [
        'trial_ends_at', 'ends_at',
        'created_at', 'updated_at',
    ];

    /**
     * Indicates if the plan change should be prorated.
     *
     * @var bool
     */
    protected $prorate = true;

    /**
     * The date on which the billing cycle should be anchored.
     *
     * @var string|null
     */
    protected $billingCycleAnchor = null;

    /**
     * Get the user that owns the subscription.
     *
     * @return \Illuminate\Database\Eloquent\Relations\BelongsTo
     */
    public function user()
    {
        return $this->owner();
    }

    /**
     * Get the model related to the subscription.
     *
     * @return \Illuminate\Database\Eloquent\Relations\BelongsTo
     */
    public function owner()
    {
        $model = config('cashier.model');

        return $this->belongsTo($model, (new $model)->getForeignKey());
    }

    /**
     * Determine if the subscription is active, on trial, or within its grace period.
     *
     * @return bool
     */
    public function valid()
    {
        return $this->active() || $this->onTrial() || $this->onGracePeriod();
    }

    /**
     * Determine if the subscription is active.
     *
     * @return bool
     */
    public function active()
    {
        return is_null($this->ends_at) || $this->onGracePeriod();
    }

    /**
     * Filter query by active.
     *
     * @param  \Illuminate\Database\Eloquent\Builder  $query
     * @return void
     */
    public function scopeActive($query)
    {
        $query->whereNull('ends_at')->orWhere(function ($query) {
            $query->onGracePeriod();
        });
    }

    /**
     * Determine if the subscription is recurring and not on trial.
     *
     * @return bool
     */
    public function recurring()
    {
        return !$this->onTrial() && !$this->cancelled();
    }

    /**
     * Filter query by recurring.
     *
     * @param  \Illuminate\Database\Eloquent\Builder  $query
     * @return void
     */
    public function scopeRecurring($query)
    {
        $query->notOnTrial()->notCancelled();
    }

    /**
     * Determine if the subscription is no longer active.
     *
     * @return bool
     */
    public function cancelled()
    {
        return !is_null($this->ends_at);
    }

    /**
     * Filter query by cancelled.
     *
     * @param  \Illuminate\Database\Eloquent\Builder  $query
     * @return void
     */
    public function scopeCancelled($query)
    {
        $query->whereNotNull('ends_at');
    }

    /**
     * Filter query by not cancelled.
     *
     * @param  \Illuminate\Database\Eloquent\Builder  $query
     * @return void
     */
    public function scopeNotCancelled($query)
    {
        $query->whereNull('ends_at');
    }

    /**
     * Determine if the subscription has ended and the grace period has expired.
     *
     * @return bool
     */
    public function ended()
    {
        return $this->cancelled() && !$this->onGracePeriod();
    }

    /**
     * Filter query by ended.
     *
     * @param  \Illuminate\Database\Eloquent\Builder  $query
     * @return void
     */
    public function scopeEnded($query)
    {
        $query->cancelled()->notOnGracePeriod();
    }

    /**
     * Determine if the subscription is within its trial period.
     *
     * @return bool
     */
    public function onTrial()
    {
        return $this->trial_ends_at && $this->trial_ends_at->isFuture();
    }

    /**
     * Filter query by on trial.
     *
     * @param  \Illuminate\Database\Eloquent\Builder  $query
     * @return void
     */
    public function scopeOnTrial($query)
    {
        $query->whereNotNull('trial_ends_at')->where('trial_ends_at', '>', Carbon::now());
    }

    /**
     * Filter query by not on trial.
     *
     * @param  \Illuminate\Database\Eloquent\Builder  $query
     * @return void
     */
    public function scopeNotOnTrial($query)
    {
        $query->whereNull('trial_ends_at')->orWhere('trial_ends_at', '<=', Carbon::now());
    }

    /**
     * Determine if the subscription is within its grace period after cancellation.
     *
     * @return bool
     */
    public function onGracePeriod()
    {
        return $this->ends_at && $this->ends_at->isFuture();
    }

    /**
     * Filter query by on grace period.
     *
     * @param  \Illuminate\Database\Eloquent\Builder  $query
     * @return void
     */
    public function scopeOnGracePeriod($query)
    {
        $query->whereNotNull('ends_at')->where('ends_at', '>', Carbon::now());
    }

    /**
     * Filter query by not on grace period.
     *
     * @param  \Illuminate\Database\Eloquent\Builder  $query
     * @return void
     */
    public function scopeNotOnGracePeriod($query)
    {
        $query->whereNull('ends_at')->orWhere('ends_at', '<=', Carbon::now());
    }

    /**
     * Increment the quantity of the subscription.
     *
     * @param  int  $count
     * @return self
     */
    public function incrementQuantity($count = 1)
    {
        $this->updateQuantity($this->quantity + $count);

        return $this;
    }

    /**
     *  Increment the quantity of the subscription, and invoice immediately.
     *
     * @param  int  $count
     * @return self
     */
    public function incrementAndInvoice($count = 1)
    {
        $this->incrementQuantity($count);

        $this->user->invoice(['subscription' => $this->stripe_id]);

        return $this;
    }

    /**
     * Decrement the quantity of the subscription.
     *
     * @param  int  $count
     * @return self
     */
    public function decrementQuantity($count = 1)
    {
        $this->updateQuantity(max(1, $this->quantity - $count));

        return $this;
    }

    /**
     * Update the quantity of the subscription.
     *
     * @param  int  $quantity
     * @return self
     */
    public function updateQuantity($quantity)
    {
        $subscription = $this->asStripeSubscription();

        $subscription->quantity = $quantity;

        $subscription->prorate = $this->prorate;

        $subscription->save();

        $this->quantity = $quantity;

        $this->save();

        return $this;
    }

    /**
     * Indicate that the plan change should not be prorated.
     *
     * @return self
     */
    public function noProrate()
    {
        $this->prorate = false;

        return $this;
    }

    /**
     * Change the billing cycle anchor on a plan change.
     *
     * @param  \DateTimeInterface|int|string  $date
     * @return self
     */
    public function anchorBillingCycleOn($date = 'now')
    {
        if ($date instanceof DateTimeInterface) {
            $date = $date->getTimestamp();
        }

        $this->billingCycleAnchor = $date;

        return $this;
    }

    /**
     * Force the trial to end immediately.
     *
     * This method must be combined with swap, resume, etc.
     *
     * @return self
     */
    public function skipTrial()
    {
        $this->trial_ends_at = null;

        return $this;
    }

    /**
     * Swap the subscription to a new Stripe plan.
     *
     * @param  string  $plan
<<<<<<< HEAD
     * @return self
=======
     * @param  array  $options
     * @return $this
>>>>>>> d323a785
     */
    public function swap($plan, $options = [])
    {
        $subscription = $this->asStripeSubscription();

        $subscription->plan = $plan;

        $subscription->prorate = $this->prorate;

        $subscription->cancel_at_period_end = false;

        if (!is_null($this->billingCycleAnchor)) {
            $subscription->billing_cycle_anchor = $this->billingCycleAnchor;
        }

        foreach ($options as $key => $option) {
            $subscription->$key = $option;
        }

        // If no specific trial end date has been set, the default behavior should be
        // to maintain the current trial state, whether that is "active" or to run
        // the swap out with the exact number of days left on this current plan.
        if ($this->onTrial()) {
            $subscription->trial_end = $this->trial_ends_at->getTimestamp();
        } else {
            $subscription->trial_end = 'now';
        }

        // Again, if no explicit quantity was set, the default behaviors should be to
        // maintain the current quantity onto the new plan. This is a sensible one
        // that should be the expected behavior for most developers with Stripe.
        if ($this->quantity) {
            $subscription->quantity = $this->quantity;
        }

        $subscription->save();

        try {
            $this->user->invoice(['subscription' => $subscription->id]);
        } catch (StripeCard $exception) {
            // When the payment for the plan swap fails, we continue to let the user swap to the
            // new plan. This is because Stripe may attempt to retry the payment later on. If
            // all attempts to collect payment fail, webhooks will handle any update to it.
        }

        $this->fill([
            'stripe_plan' => $plan,
            'ends_at' => null,
        ])->save();

        return $this;
    }

    /**
     * Cancel the subscription at the end of the billing period.
     *
     * @return self
     */
    public function cancel()
    {
        $subscription = $this->asStripeSubscription();

        $subscription->cancel_at_period_end = true;

        $subscription->save();

        // If the user was on trial, we will set the grace period to end when the trial
        // would have ended. Otherwise, we'll retrieve the end of the billing period
        // period and make that the end of the grace period for this current user.
        if ($this->onTrial()) {
            $this->ends_at = $this->trial_ends_at;
        } else {
            $this->ends_at = Carbon::createFromTimestamp(
                $subscription->current_period_end
            );
        }

        $this->save();

        return $this;
    }

    /**
     * Cancel the subscription immediately.
     *
     * @return self
     */
    public function cancelNow()
    {
        $subscription = $this->asStripeSubscription();

        $subscription->cancel();

        $this->markAsCancelled();

        return $this;
    }

    /**
     * Mark the subscription as cancelled.
     *
     * @return void
     */
    public function markAsCancelled()
    {
        $this->fill(['ends_at' => Carbon::now()])->save();
    }

    /**
     * Resume the cancelled subscription.
     *
     * @return self
     * @throws \LogicException
     */
    public function resume()
    {
        if (!$this->onGracePeriod()) {
            throw new LogicException('Unable to resume subscription that is not within grace period.');
        }

        if (!$this->subscriptionItems->isEmpty()) {
            throw new LogicException("Cannot update using plan parameter when multiple plans exist on the subscription. Updates must be made to individual items instead.");
        }

        $subscription = $this->asStripeSubscription();

        $subscription->cancel_at_period_end = false;

        // To resume the subscription we need to set the plan parameter on the Stripe
        // subscription object. This will force Stripe to resume this subscription
        // where we left off. Then, we'll set the proper trial ending timestamp.
        $subscription->plan = $this->stripe_plan;

        if ($this->onTrial()) {
            $subscription->trial_end = $this->trial_ends_at->getTimestamp();
        } else {
            $subscription->trial_end = 'now';
        }

        $subscription->save();

        // Finally, we will remove the ending timestamp from the user's record in the
        // local database to indicate that the subscription is active again and is
        // no longer "cancelled". Then we will save this record in the database.
        $this->fill(['ends_at' => null])->save();

        return $this;
    }

    /**
     * Sync the tax percentage of the user to the subscription.
     *
     * @return void
     */
    public function syncTaxPercentage()
    {
        $subscription = $this->asStripeSubscription();

        $subscription->tax_percent = $this->user->taxPercentage();

        $subscription->save();
    }

    /**
     * Get the subscription as a Stripe subscription object.
     *
     * @return \Stripe\Subscription
     * @throws \LogicException
     */
    public function asStripeSubscription()
    {
        $subscriptions = $this->user->asStripeCustomer()->subscriptions;

        if (!$subscriptions) {
            throw new LogicException('The Stripe customer does not have any subscriptions.');
        }

        return $subscriptions->retrieve($this->stripe_id);
    }

    /**
     * Get the subscription items for the model.
     *
     * @return \Illuminate\Database\Eloquent\Collection
     */
    public function subscriptionItems()
    {
        return $this->hasMany(SubscriptionItem::class, $this->getForeignKey())->orderBy('created_at', 'desc');
    }

    /**
     * Adds a plan to the subscription
     *
     * @param string $plan The added plan's ID
     * @param integer $quantity The quantity to be added
     * @return self
     */
    public function addItem($plan, $prorate = true, $quantity = 1)
    {
        // retrieves the subscription stored at Stripe
        $stripeSubscription = $this->asStripeSubscription();

        // adds the new item at Stripe
        $stripeSubscriptionItem = $stripeSubscription->items->create([
            'plan' => $plan,
            'prorate' => $prorate,
            'quantity' => $quantity,
        ]);

        // saves the new item in the database
        $this->subscriptionItems()->create([
            'stripe_id' => $stripeSubscriptionItem->id,
            'stripe_plan' => $plan,
            'quantity' => $quantity,
        ]);

        return $this;
    }

    /**
     * Adds a plan from the subscription
     *
     * @param string $plan The removed plan's ID
     * @return self
     */
    public function removeItem($plan, $prorate = true)
    {
        $item = $this->subscriptionItems()->where('stripe_plan', $plan)->first();

        if (is_null($item)) {
            // item not found
            return $this;
        }

        // retrieves the item stored at Stripe
        $stripeItem = $item->asStripeSubscriptionItem();

        // deletes the item at Stripe
        $stripeItem->delete([
            'prorate' => $prorate,
        ]);

        // removes the item from the database
        $this->subscriptionItems()->where('stripe_plan', $plan)->delete();

        return $this;
    }

    /**
     * Gets the item by name
     *
     * @param string $plan The plan's ID
     * @return Laravel\Cashier\SubscriptionItem|null
     */
    public function subscriptionItem($plan)
    {
        return $this->subscriptionItems()->where('stripe_plan', $plan)->first();
    }

    /**
     * Determines if the subscription contains the given plan
     *
     * @param string $plan The plan's ID
     * @return bool
     */
    public function hasItem($plan)
    {
        return !!$this->subscriptionItem($plan);
    }
}<|MERGE_RESOLUTION|>--- conflicted
+++ resolved
@@ -345,12 +345,8 @@
      * Swap the subscription to a new Stripe plan.
      *
      * @param  string  $plan
-<<<<<<< HEAD
-     * @return self
-=======
      * @param  array  $options
-     * @return $this
->>>>>>> d323a785
+     * @return self
      */
     public function swap($plan, $options = [])
     {
